

# 🚀 Orbit Scheduler – Task Scheduling Made Easy!

[![Go](https://img.shields.io/badge/Made%20with-Go-blue)](https://golang.org)
[![Coverage](https://img.shields.io/badge/Coverage-87%25-brightgreen)](https://github.com/osmike/orbit)
![MIT License](https://img.shields.io/badge/license-MIT-green.svg)

Orbit is a powerful yet intuitive job scheduler written entirely in Go. Effortlessly schedule, run, monitor, and manage your tasks, ensuring reliability and efficiency.

Orbit is a **lightweight** and **dependency-free** Go library — no external modules required!

---

## ✨ Why Orbit?

- **🔧 Simple API**: Quickly set up scheduled jobs using clean and intuitive methods.
- **⚡ High Performance**: Leverages Go's concurrency model to run thousands of tasks effortlessly.
- **📈 Built-In Monitoring**: Track job execution in real-time with built-in monitoring hooks.
- **🎯 Flexible Scheduling**: Supports both interval-based and cron-based schedules.
- **🧠 Intelligent Control**: Pause, resume, and stop jobs on the fly — interactively control any task like media playback.
- **🔒 Safe & Reliable**: Panic recovery and error isolation ensure your scheduler never crashes.


---

## 📦 Installation

Simply install with:

```bash
go get github.com/osmike/orbit
```

---

## 🚦 Quick Start

Here's how easy it is to get started:

```go
package main

import (
  "context"
  "fmt"
  "github.com/osmike/orbit"
  "time"
)

func main() {
<<<<<<< HEAD
  ctx := context.Background()

  pool, _ := orbit.CreatePool(ctx, orbit.PoolConfig{
    // MaxWorkers sets the maximum number of concurrent workers allowed to execute jobs simultaneously.
    // Higher values can improve throughput for CPU-bound or I/O-bound tasks, but might consume more system resources.
    // Default value:
    MaxWorkers: 1000,
    // IdleTimeout specifies the duration after which a job that remains idle
    // (not executed or scheduled for immediate execution) will be marked as inactive.
    // This helps optimize resource usage and prevents accumulation of stale tasks.
    // Default value:
    IdleTimeout: 100 * time.Hour,
    // CheckInterval defines how frequently the pool checks for jobs that are ready for execution or require status updates.
    // Short intervals result in more responsive job execution at the expense of slightly increased CPU utilization.
    CheckInterval: 100 * time.Millisecond,
  }, nil)

  jobCfg := orbit.JobConfig{
    ID:   "hello-world",
    Name: "Print Hello World",
    Fn: func(ctrl orbit.FnControl) error {
      fmt.Println("Hello, World!")
      return nil
    },
    Interval: orbit.IntervalConfig{Time: 5 * time.Second},
  }
=======
    ctx := context.Background()
    orb := orbit.New(ctx)

    pool := orb.CreatePool(ctx, orbit.PoolConfig{
		// MaxWorkers sets the maximum number of concurrent workers allowed to execute jobs simultaneously.
		// Higher values can improve throughput for CPU-bound or I/O-bound tasks, but might consume more system resources.
		// Default value:
		MaxWorkers: 1000,
		// IdleTimeout specifies the duration after which a job that remains idle
		// (not executed or scheduled for immediate execution) will be marked as inactive.
		// This helps optimize resource usage and prevents accumulation of stale tasks.
		// Default value:
		IdleTimeout: 100 * time.Hour,
		// CheckInterval defines how frequently the pool checks for jobs that are ready for execution or require status updates.
		// Short intervals result in more responsive job execution at the expense of slightly increased CPU utilization.
		CheckInterval: 100 * time.Millisecond,
    }, nil)

    jobCfg := orbit.Job{
        ID:   "hello-world",
        Name: "Print Hello World",
        Fn: func(ctrl orbit.FnControl) error {
            fmt.Println("Hello, World!")
            return nil
        },
        Interval: orbit.Interval{Time: 5 * time.Second},
    }
>>>>>>> 1635bba2

  pool.AddJob(jobCfg)
  // Run starts the main controlling goroutine for the pool.
  // It continuously manages job scheduling, execution, and lifecycle events.
  pool.Run()

  select {} // Keep running indefinitely
}
```

---

## 🛠 Features

### 🎮 **Live Control**: Pause, Resume, or Stop jobs dynamically — as easily as managing a video or audio track.
#### **📅 Advanced Job Example**: Cron-Based Execution with State & Control
This example demonstrates how to:

- initialize job state on start (`OnStart`)
- perform incremental batch processing
- support pause/resume interaction
- run on a cron schedule

```go
// onStartFn runs before the main job function.
// It initializes the state with the total number of rows to process.
jobID := "weekly-upload"

onStartFn := func(ctrl orb.FnControl) error {
    rowCnt := db.GetRowCount() // Get total rows to process from DB

    // Save the job's initial state
    ctrl.SaveData(map[string]interface{}{
        "rowCnt":  rowCnt,
        "uploaded": 0, // progress tracker
    })

    fmt.Printf("Job %s started, row count: %d\n", jobID, rowCnt)
    return nil
}


// mainFn handles the batch upload in chunks of 1000 rows.
// It supports pause/resume, stateful progress, and clean shutdown.
mainFn := func(ctrl orb.FnControl) error {
    for {
        select {
        case <-ctrl.PauseChan():
            fmt.Println("Paused... waiting for resume")

            <-ctrl.ResumeChan()
            fmt.Println("Resumed, reconnecting to DB...")
            reconnectToDB()

        case <-ctrl.Context().Done():
            return ctrl.Context().Err() // exit cleanly if context is cancelled

        default:
            // Read current data
            data := ctrl.GetData()

            uploaded := data["uploaded"].(int)
            total := data["rowCnt"].(int)

            // Simulate batch processing
            uploaded += db.BatchInsert(1000)

            // Persist updated data in job state
            ctrl.SaveData(map[string]interface{}{
                "rowCnt":  total,
                "uploaded": uploaded,
            })

            // Stop the job when all data is uploaded
            if uploaded >= total {
                fmt.Println("✅ All data uploaded successfully.")
                return nil
            }
        }
    }
}
  
```
***📌 This pattern is ideal for large ETL-like jobs, syncing data from external systems, or anything that may be paused and resumed on demand.***

Then configure the job like this:
```go
jobCfg := orbit.Job{
    ID:       jobID,
    Name:     "Weekly DB Upload",
    Fn:       mainFn,
    OnStart:  onStartFn,
    Cron:     "0 20 * * 5", // Every Friday at 20:00 (8 PM)
}
```
And add it to a running pool:
```go
pool.AddJob(jobCfg)
```

#### **🧠 Key Concepts**
- **Persistent Job State**: Use `ctrl.SaveData()` and `ctrl.GetData()` to persist job's data between runs or across iterations inside a job.
- **Pause & Resume**: You can call `PauseJob(id string)` and `ResumeJob(id string)` at runtimefrom your application logic. The job can listen to `ctrl.PauseChan()` and `ctrl.ResumeChan()`to handle reconnections or resume where it left off.
- **Graceful Shutdown**: Jobs respect ctrl.Context().Done() to terminate cleanly.

#### 🕹 Runtime Control Example: Pause & Resume the Job
You can pause and resume a running job dynamically using the pool's control methods:
```go
// Pause the job with a timeout of 10 seconds.
// This timeout ensures two things:
//
// 1. If the job **never reads** from ctrl.PauseChan(), it will be auto-resumed after 10s.
// 2. It gives the job enough time to reach the point where it starts listening
//    for the pause signal (ctrl.PauseChan()) before it auto-resumes.
//
// This protects your system from accidental "stuck" states
// and provides a safe buffer for graceful transitions.
err := pool.PauseJob("weekly-upload", 10*time.Second)
if err != nil {
    log.Println("Pause failed:", err)
}

// Resume the job early (before the timeout ends)
err = pool.ResumeJob("weekly-upload")
if err != nil {
    log.Println("Resume failed:", err)
}
```
**🔎 Why the Timeout Matters?**

In Orbit, a job becomes paused only when it explicitly reads from ctrl.PauseChan().
But some jobs might:
- never reach that line
- reach it too late (e.g., stuck in DB logic or long loops)

The timeout solves both cases by:
- automatically resuming the job if it does not respond to pause
- allowing you time to coordinate other actions (like logging, alerts, or data flush) before pause is actually picked up

---

### **Concurrency Control**: Limit how many jobs run simultaneously.
### 🧪 Example: Concurrency Control in Action

You can control how many jobs run in parallel using the `MaxWorkers` option in your pool configuration.

#### 🔁 Scenario

Let's say you want only **one job at a time** to run. You add 3 jobs with the same interval, but with slight delays in when they're registered:

```go

<<<<<<< HEAD
pool, _ := orbit.CreatePool(context.Background(), context.Background(), orbit.PoolConfig{
=======
pool := orb.CreatePool(context.Background(), orbit.PoolConfig{
>>>>>>> 1635bba2
    MaxWorkers:    1,                       // allow only 1 job at a time
    CheckInterval: 50 * time.Millisecond,  // quick job scanning
}, nil)

createJob := func(id string, delay time.Duration) orbit.Job {
    return orbit.Job{
        ID:       id,
        Name:     fmt.Sprintf("Job %s", id),
        Interval: orbit.Interval{Time: time.Second}, // runs every 1s
        Fn: func(ctrl orbit.FnControl) error {
            fmt.Printf("[%s] Started at %v\n", id, time.Now())
            time.Sleep(time.Second)
            fmt.Printf("[%s] Finished at %v\n", id, time.Now())
            return nil
        },
    }
}

pool.AddJob(createJob("job1", 0))
time.Sleep(100 * time.Millisecond)
pool.AddJob(createJob("job2", 100*time.Millisecond))
time.Sleep(100 * time.Millisecond)
pool.AddJob(createJob("job3", 200*time.Millisecond))

pool.Run()
select {}
```

#### 🔍 Output (approximate):

```
[job1] Started at 00:00:00
[job1] Finished at 00:00:01
[job2] Started at 00:00:01
[job2] Finished at 00:00:02
[job3] Started at 00:00:02
[job3] Finished at 00:00:03
```

#### 📌 Takeaway

Even though all jobs have the same interval (1s), they are executed **sequentially** because `MaxWorkers = 1`. The order of execution is determined by the **order in which jobs were added** to the pool.

---

### **Lifecycle Hooks**: Customize behavior with hooks (`OnStart`, `OnSuccess`, `OnError`, etc.).
Orbit gives you full control over the job lifecycle by providing hooks for key events. Hooks allow you to log, trace, or augment the behavior of jobs without touching the core logic.
<div align="center">

```mermaid
stateDiagram-v2

    state Running {
        [*] --> OnStart
        OnStart --> Executing : run Fn()
        Executing --> OnSuccess : no error
        Executing --> OnError : error occurred
        OnSuccess --> Finally
        OnError --> Finally
        Finally --> [*]
    }
```
</div>

#### Supported Hooks:
- `OnStart` – triggered when the job starts
- `OnPause` / `OnResume` – triggered on manual pause/resume
- `OnStop` – triggered on manual stop
- `OnSuccess` – after successful execution
- `OnError` – when an error occurs during job execution
- `Finally` – always executed at the end, regardless of result

### 🔍 Example: Logging Job Lifecycle Events
This example demonstrates a full lifecycle job that logs execution through each phase:
```go
var logger = log.New(os.Stdout, "", log.LstdFlags)

job := orbit.Job{
    ID:   "hooked-job",
    Name: "Lifecycle Logging Demo",
    Interval: orbit.Interval{Time: 1 * time.Second},
    Fn: func(ctrl orbit.FnControl) error {
        logger.Println("[main] syncing data...")
        time.Sleep(300 * time.Millisecond)
        return errors.New("sync failed") // force error for demo
    },
    Hooks: orbit.Hooks{
        OnStart: orbit.Hook{
            Fn: func(ctrl orbit.FnControl, err error) error {
                logger.Println("[hook] OnStart: job starting...")
                return nil
            },
        },
        OnPause: orbit.Hook{
            Fn: func(ctrl orbit.FnControl, err error) error {
                logger.Println("[hook] OnPause: job paused")
                return nil
            },
        },
        OnResume: orbit.Hook{
            Fn: func(ctrl orbit.FnControl, err error) error {
                logger.Println("[hook] OnResume: job resumed")
                return nil
            },
        },
        OnStop: orbit.Hook{
            Fn: func(ctrl orbit.FnControl, err error) error {
                logger.Println("[hook] OnStop: job stopped")
                return nil
            },
        },
        OnSuccess: orbit.Hook{
            Fn: func(ctrl orbit.FnControl, err error) error {
                logger.Println("[hook] OnSuccess: job succeeded")
                return nil
            },
        },
        OnError: orbit.Hook{
            Fn: func(ctrl orbit.FnControl, err error) error {
                logger.Printf("[hook] OnError: job failed: %v\n", err)
                return nil
            },
        },
        Finally: orbit.Hook{
            Fn: func(ctrl orbit.FnControl, err error) error {
                logger.Println("[hook] Finally: job finished")
                return nil
            },
        },
    },
}
```
#### ✅ Sample Output:
```
[hook] OnStart: job starting...
[main] syncing data...
[hook] OnError: job failed: sync failed
[hook] Finally: job finished
```

#### 🧠 Best Practices
- Use hooks to **log**, **monitor**, or **recover state** cleanly.
- Return errors inside hooks if you want the execution to halt (unless `IgnoreError` is set).
- Combine with `ctrl.SaveData()` to track job-level metrics.


---



### ♻️**Retry Mechanism**: Automatically retry failed tasks with configurable strategy.
Orbit allows you to easily configure retry behavior for your jobs.
You can define whether a job should retry on failure, how many times, or even retry infinitely!

### 🧪 Example: Retry Scenarios
Let's configure three jobs with different retry strategies:
```go
package main

import (
    "context"
    "errors"
    "fmt"
    "time"

    "github.com/osmike/orbit"
)

func main() {

<<<<<<< HEAD
    pool, _ := orbit.CreatePool(context.Background(), orbit.PoolConfig{
=======
    pool := orb.CreatePool(context.Background(), orbit.PoolConfig{
>>>>>>> 1635bba2
        MaxWorkers:    3,
        CheckInterval: 10 * time.Millisecond,
    }, nil)

    failFn := func(ctrl orbit.FnControl) error {
        return errors.New("oops, failed!")
    }

    // Define three jobs:
    jobs := []orbit.Job{
        {
            ID: "no-retry",
            Fn: failFn,
            Retry: orbit.Retry{
                Active: false, // No retries — fail once and stop
            },
            Interval: orbit.Interval{Time: 50 * time.Millisecond},
        },
        {
            ID: "three-retry",
            Fn: failFn,
            Retry: orbit.Retry{
                Active: true,
                Count:  3, // Retry up to 3 times after initial failure
            },
            Interval: orbit.Interval{Time: 50 * time.Millisecond},
        },
        {
            ID: "infinite-retry",
            Fn: failFn,
            Retry: orbit.Retry{
                Active: true,
                Count:  0, // 0 means infinite retries!
            },
            Interval: orbit.Interval{Time: 50 * time.Millisecond},
        },
    }

    pool.Run()

    // Add jobs to the pool
    for _, job := range jobs {
        _ = pool.AddJob(job)
    }

    // Let them run for a while
    time.Sleep(600 * time.Millisecond)

    // Retrieve metrics
    metrics := pool.GetMetrics()

    for id, m := range metrics {
        fmt.Printf("Job %s: failures = %d, status = %s\n", id, m.(orbit.JobState).Failure, m.(orbit.JobState).Status)
    }
}

```

| Job ID           | Behavior                         | Failure Count  | Final Status |
|:-----------------|:---------------------------------|:---------------|:-------------|
| `no-retry`        | Fails once, no retries           | 1               | error        |
| `three-retry`     | Fails + retries 3 times          | 4 (1+3)         | error        |
| `infinite-retry`  | Keeps retrying indefinitely      | ≥5 (and growing) | running or error depending on timing |

### 📌 Takeaway

- **`Retry.Active: false`** — the job fails once and **is automatically removed** from the pool.
- **`Retry.Count > 0`** — the job retries up to `Count` times; after that, it **is removed** from the pool.
- **`Retry.Count == 0`** — the job retries infinitely until it is manually stopped.
- `Retry.ResetOnSuccess: true` —
  After a successful execution, the retry counter is reset, allowing fresh retries if future failures occur.
- **Automatic job cleanup**: Orbit ensures that jobs which are no longer retryable do not clog the pool — they are **automatically deleted** after exhausting retries or immediately if retries are disabled.

⚡ **Tip:** Always monitor your retry settings carefully to balance fault-tolerance and resource usage.

⚡ **Important**
- Retries are scheduled naturally: After a failure, the job returns to the Waiting state and follows the normal CheckInterval + Interval or Cron scheduling for the next run.
- Jobs that exhaust retries or have no retries configured are cleanly removed to prevent resource leaks.

---
### 🛑 Graceful Shutdown: Safely terminate all jobs with Kill()
Orbit provides a reliable way to gracefully shutdown the entire pool and stop all running or waiting jobs safely via the `Kill()` method.

When you call `pool.Kill()`:
- All jobs are canceled through the shared `pool.Context()`.
- Each job updates its metrics with
  - `Status: stopped`
  - `Error: errs.ErrPoolShutdown`
- All jobs are removed from the pool.
- The pool is marked as killed and cannot be restarted.

### 🧪 Example: Graceful Kill
Let's create a simple pool with one long-running job and gracefully shut it down:
```go
package main

import (
    "context"
    "fmt"
    "time"

    "github.com/osmike/orbit"
)

func main() {

<<<<<<< HEAD
    pool, _ := orbit.CreatePool(context.Background(), orbit.PoolConfig{
=======
    p := orb.CreatePool(orbit.PoolConfig{
>>>>>>> 1635bba2
        MaxWorkers:    1,
        CheckInterval: 50 * time.Millisecond,
    }, nil)

    longJob := orbit.Job{
        ID: "long-running-job",
        Fn: func(ctrl orbit.FnControl) error {
            fmt.Println("Job started")
            <-ctrl.Context().Done()
            fmt.Println("Job canceled:", ctrl.Context().Err())
            return ctrl.Context().Err()
        },
        Interval: orbit.Interval{Time: 1 * time.Hour}, // Never intended to complete
    }

    _ = pool.AddJob(longJob)

    pool.Run()

    time.Sleep(100 * time.Millisecond) // Give some time to start

    pool.Kill() // Gracefully shutdown

    time.Sleep(100 * time.Millisecond) // Wait a little for cleanup

    // Trying to run the pool again will fail
    if err := pool.Run(); err != nil {
        fmt.Println("Cannot restart killed pool:", err)
    }
}
```
| Step                   | What Happens                                          |
|-------------------------|--------------------------------------------------------|
| `Kill()` called         | Pool context is canceled; all jobs receive Done() signal |
| Jobs react to cancellation | Jobs detect `ctx.Done()` and exit if implemented correctly |
| Metrics update          | `Status = stopped`, `Error = ErrPoolShutdown` recorded in metrics |
| Pool cleanup            | Jobs are removed from internal storage |
| Pool is killed          | `Run()` will return an error if called again |
### 📌 Takeaway
- `Kill()` does not forcefully kill goroutines — it signals cancellation via context.
- Jobs should respect `ctx.Done()` to exit gracefully.
- After Kill(), the pool is permanently shut down.
- Metrics will reflect the final stopped state with the shutdown reason.
#### ⚡ Tip: Always design your jobs to listen to ctrl.Context().Done() if you want graceful shutdown behavior!
### ⚡ Quick Recap
```
p.Kill() 
→ ctx.Cancel() → jobs detect Done() 
→ update metrics (stopped + shutdown error) 
→ remove jobs 
→ pool is permanently dead
```

---
## 📊 Monitoring & Metrics

Orbit automatically tracks the state of each job in real time.

Collected metrics include:
| **Metric**                      | **Description**                               |
|-------------------------|--------------------------------------------------------------|
🕰 **Start Time** | When the job starts execution
🕰 **End Time** | When the job finishes execution
🏃 **Execution Time** | Total execution duration
✅ **Success Counts** | Number of successful executions
❌ **Failure Counts** | Number of failed executions
📌 **Custom User Metrics** | User-defined metadata (`SaveData`)
🚦 **Status** | Current job status (Waiting, Running, Completed, Error, Paused, Stopped, Ended)

## ⚙️ How monitoring works
Monitoring updates happen automatically at every significant lifecycle event and periodically while a job is running:

| Event	                                   | What gets saved                                                                           |
|------------------------------------------|-------------------------------------------------------------------------------------------|
| Job creation                             | 	Status set to `Waiting`, initial state saved                                             |
| Before job start (**Waiting state**)     | 	Orbit checks every `CheckInterval` (default 100ms) if `StartAt` time has arrived         |
| Job start                                | 	Status changed to `Running`, `StartAt` recorded, `NextRun` scheduled, `Data` wiped clean |
| During job execution (**Running state**) | 	Every `CheckInterval`, Orbit updates `ExecutionTime` and saves metrics                   |
| Execution error                          | 	Status set to `Error`, execution error saved                                             |
| Successful completion                    | 	Status set to `Completed`                                                                |
| Retry after failure                      | 	Status goes `Error` → `Completed` → `Waiting` automatically                              |
| Exhausted retries                        | 	Status set to `Ended`, job removed from the pool                                         |
| Pause/Resume                             | 	Status updated to `Paused` and back to `Running`                                         |
| Pool shutdown                            | 	All jobs forcibly set to `Stopped`, error `ErrPoolShutdown` attached                     |

✅ On every state change or execution time update, SaveMetrics() is called automatically.

## 🧩 Custom Monitoring
> **Orbit uses a Monitoring interface!**

You can implement your own Monitoring system easily (for example, sending metrics to Prometheus, DataDog, logs, etc.).

Just pass your custom implementation when creating a Pool:
```go
myMon := NewCustomMonitoring()

pool := orb.CreatePool(orbit.PoolConfig{
    MaxWorkers: 10,
}, myMon)
```
If you don't provide a custom monitor, Orbit uses a built-in in-memory monitoring system by default.

To fetch metrics, simply call:
```go
metrics := pool.GetMetrics()
```
## 📜 Full Job Lifecycle
<div align="center">

```mermaid
flowchart TD
    classDef waiting fill:#ffeeba,stroke:#f0ad4e,color:#003366,stroke-width:2px
    classDef running fill:#c3e6cb,stroke:#28a745,color:#000000,stroke-width:2px
    classDef completed fill:#bee5eb,stroke:#17a2b8,color:#003366,stroke-width:2px
    classDef error fill:#f5c6cb,stroke:#dc3545,color:#000000,stroke-width:2px
    classDef ended fill:#d6d8db,stroke:#6c757d,color:#000000,stroke-width:2px
    classDef stopped fill:#e2e3e5,stroke:#6c757d,color:#003366,stroke-width:2px

    A[Job created<br/>SaveMetrics] --> B[Status: Waiting]
    B -->|CheckInterval| C{StartAt reached?}
    C -- No --> B
    C -- Yes --> D[Status: Running<br/>Wipe Data<br/>SaveMetrics]
    D -->|CheckInterval| E{Execution continues}
    E -- No error --> F[Status: Completed<br/>SaveMetrics]
    F -->|NextRun scheduled| B
    E -- Error --> G[Status: Error<br/>SaveMetrics]
    G -- Retry available --> F
    G -- Retries exhausted --> H[Status: Ended<br/>SaveMetrics<br/>Remove job]
    D -- Timeout or shutdown --> I[Status: Stopped<br/>SaveMetrics]

    class B waiting
    class D running
    class F completed
    class G error
    class H ended
    class I stopped

```

</div>

## 📌 Key Points
- Orbit checks jobs every `CheckInterval` (default 100ms).
- **ExecutionTime** is updated **periodically** while running — not just at the end!
- **Data is wiped** clean before every new execution (`Data = {}` at start).
- **Monitoring is fully pluggable** — just implement the `Monitoring` interface!

## 🧩 Example: Custom Monitoring with Prometheus
Orbit allows you to define your own custom Monitoring implementations.

You can seamlessly integrate Orbit with external observability systems like Prometheus, DataDog, New Relic, or any other monitoring backend.

Here’s a real-world example of integrating Orbit with Prometheus using its official Go client:

```go
package mymonitoring

import (
    "orbit"
    "github.com/prometheus/client_golang/prometheus"
)

// PrometheusMonitoring implements the Monitoring interface and exports Orbit job metrics to Prometheus.
type PrometheusMonitoring struct {
    jobExecutionTime *prometheus.GaugeVec
    jobSuccessCount  *prometheus.CounterVec
    jobFailureCount  *prometheus.CounterVec
}

// NewPrometheusMonitoring initializes Prometheus metrics and registers them.
func NewPrometheusMonitoring() *PrometheusMonitoring {
    pm := &PrometheusMonitoring{
        jobExecutionTime: prometheus.NewGaugeVec(
            prometheus.GaugeOpts{
                Name: "orbit_job_execution_time_seconds",
                Help: "Execution time of a job in seconds",
            },
            []string{"job_id"},
        ),
        jobSuccessCount: prometheus.NewCounterVec(
            prometheus.CounterOpts{
                Name: "orbit_job_success_total",
                Help: "Total number of successful job completions",
            },
            []string{"job_id"},
        ),
        jobFailureCount: prometheus.NewCounterVec(
            prometheus.CounterOpts{
                Name: "orbit_job_failure_total",
                Help: "Total number of failed job executions",
            },
            []string{"job_id"},
        ),
    }

    // Register metrics
    prometheus.MustRegister(pm.jobExecutionTime)
    prometheus.MustRegister(pm.jobSuccessCount)
    prometheus.MustRegister(pm.jobFailureCount)

    return pm
}

// SaveMetrics collects and exports metrics from the given JobState.
func (pm *PrometheusMonitoring) SaveMetrics(dto orbit.JobState) {
    jobID := dto.JobID

    pm.jobExecutionTime.WithLabelValues(jobID).Set(float64(dto.ExecutionTime) / 1e9) // nanoseconds -> seconds
    pm.jobSuccessCount.WithLabelValues(jobID).Add(float64(dto.Success))
    pm.jobFailureCount.WithLabelValues(jobID).Add(float64(dto.Failure))
}

// GetMetrics (optional) returns dummy information since Prometheus pulls metrics externally.
func (pm *PrometheusMonitoring) GetMetrics() map[string]interface{} {
    return map[string]interface{}{
        "info": "Metrics are available at the Prometheus endpoint",
    }
}
```
### 🔥 Key points:
- SaveMetrics is automatically called every time a job's state changes (Start, Completion, Error, Retry, Pause, Resume, etc).
- You can track execution times, success/failure counters, status, and even custom runtime metadata.
- Prometheus scrapes the registered metrics automatically via the /metrics HTTP endpoint.
### 📌 Important
- Monitoring is fully pluggable via the Monitoring interface.
- You can provide your own implementation for Prometheus, DataDog, New Relic, InfluxDB, or even log them manually.
- If no custom Monitoring is passed when creating a Pool, Orbit uses its default lightweight in-memory Monitoring.
---

## 🗂 Project Structure

```
orbit/
├── internal/
│   ├── domain/     # Core domain definitions
│   ├── error/      # Custom error handling
│   ├── job/        # Job execution and lifecycle management
│   └── pool/       # Job pool management
├── mon.go      # Implementation of default monitoring storage
└── orbit.go    # Main scheduler API entry point
```

---
## 📚 Public API Reference

### 1. Constants

| Constant               | 	Description                                           |
|------------------------|--------------------------------------------------------|
| DEFAULT_NUM_WORKERS    | 	Default number of concurrent workers per pool (1000). |
| DEFAULT_CHECK_INTERVAL | 	Default interval to check job states (100ms).         |
| DEFAULT_IDLE_TIMEOUT   | 	Default timeout for considering a job idle (100h).    |
| DEFAULT_PAUSE_TIMEOUT  | 	Default timeout for pause acknowledgment (1s).        |
| MAX_END_AT             | 	Maximum end time for job execution (year 9999).       |

### 2. Types
## `JobStatus` string

Represents a job’s lifecycle state:
|Status | Description |
| --- | --- |
|`waiting` | The job is waiting to be executed.
|`running` | The job is currently executing. **Pool** monitors a job currently in the **"Running"** state, checking for execution timeouts or runtime errors. If the job exceeds its configured timeout, it is marked as **Error**, triggering its finalization and metric recording.
|`completed` | The job has finished execution successfully. When completed, pool checks if the job has future scheduled executions. If another execution is pending, the job state is reset to **"Waiting"**. Otherwise, the job is marked as **"Ended"**, indicating no further executions are planned.
|`paused` | The job is temporarily paused. Pause method attempts to pause the currently running job by sending a non-blocking signal to `pauseCh` (retrive via `FnControl.PauseChan() <-chan struct{}`). Once the pause signal is sent, a timeout watcher is started in a separate goroutine. If the job fails to acknowledge the pause (by reading from `pauseCh`) within the specified timeout, the job's status is automatically reverted back to Running.
|`stopped` |  The job has been explicitly stopped and will not run unless restarted. The method triggers immediate job cancellation via its execution context. When job is resumed via `pool.ResumeJob(id string)` its triggers recreation of job context usig pool context.
|`ended` | The job reached its defined end condition (e.g., end time or retry limit). When ended, job is removing from the pool and this triggers graceful cleanup with canceling context and closing channels
|`error` | The job encountered an error during execution. If retries are available, the job is rescheduled by setting status to Completed. If retries are exhausted or disabled, the job is finalized (Ended) and removed from the pool. (Note: In this case, execution errors are not stored in the final state.)

## `JobState` struct

Represents the runtime state of a job.
| Field  |  Type  |	Description |
| --- | --- | --- |
| JobID | `string` |	Unique identifier of the job associated with this state. |
| StartAt | `time.Time` |	Timestamp when the job execution started. |
| EndAt | `time.Time` |	Timestamp when the job execution ended (zero if still running). |
| Error | `StateError` |	Captures any execution errors and lifecycle hook errors. |
| Status | `JobStatus` |	Current lifecycle status (waiting, running, completed, error, etc.). |
| ExecutionTime | `int64` |	Duration of the job's execution (in nanoseconds). |
| Data | `map[string]interface{}` |	User-defined runtime key-value data captured during execution via FnControl.SaveData(). |
| Success | `int`	| Number of times the job has completed successfully. |
| Failure | `int`	| Number of times the job has failed. |
| NextRun | `time.Time` |	Scheduled time for the next execution (zero for one-time jobs). |

## `StateError` struct

Captures all types of errors that can occur during job execution.

| Field     | Type     | 	Description                                                              |
|-----------|----------|---------------------------------------------------------------------------|
| JobError  | `error`  | Error returned by the main job function (Fn).                             |
| HookError | `struct` | containing errors from lifecycle hooks (OnStart, OnError, Finally, etc.). |

Method:
- `IsEmpty() bool`:
  Returns true if both `JobError` and all `HookError` fields are `nil` — meaning no errors occurred during job execution or hooks.

## `HookError` struct

| Field     | Types   | 	Description                |
|-----------|---------|-----------------------------|
| OnStart   | `error` | 	Error from OnStart hook.   |
| OnStop    | `error` | 	Error from OnStop hook.    |
| OnError   | `error` | 	Error from OnError hook.   |
| OnSuccess | `error` | 	Error from OnSuccess hook. |
| OnPause   | `error` | 	Error from OnPause hook.   |
| OnResume  | `error` | 	Error from OnResume hook.  |
| Finally   | `error` | 	Error from Finally hook.   |

## `Job` struct

Configuration for creating a new job.

| Field    | Type                         | 	Description                                                              |
|----------|------------------------------|---------------------------------------------------------------------------|
| ID       | `string`                     | 	Required. Unique identifier of the job.                                  |
| Name     | `string`                     | 	Optional human-readable name (defaults to ID if empty).                  |
| Fn       | `func(ctrl FnControl) error` | 	Main execution function of the job, accepting a FnControl.               |
| Interval | `Interval`                   | 	Defines when and how often the job should run (either interval or cron). |
| Timeout  | `time.Duration`              | 	Maximum allowed time for job execution before cancellation.              |
| StartAt  | `time.Time`                  | 	Earliest time when the job can start (defaults to time.Now() if unset).  |
| EndAt    | `time.Time`                  | 	Latest time when the job can run (defaults to MAX_END_AT if unset).      |
| Retry    | `Retry`                      | 	Retry behavior configuration on execution failure.                       |
| Hooks    | `Hooks`                      | 	Optional lifecycle hooks for additional job logic at specific stages.    |

## `Retry` struct

Defines retry behavior for failed jobs.

| Field          | Type   | 	Description                                                                                                                    |
|----------------|--------|---------------------------------------------------------------------------------------------------------------------------------|
| Active         | `bool` | 	Enables or disables retry logic. If `Active: false` → **No** retries.                                                          |
| Count          | `int`  | 	Number of retry attempts allowed. `0` means infinite retries. If `Count > 0` → Retry up to Count times, then finalize the job. |
| ResetOnSuccess | `bool` | 	If true, resets retry counter after a successful execution.                                                                    |

## `Interval`

Defines job scheduling options.

|Field	|Type |Description|
| -- | -- | -- |
|Time | `time.Duration` |	Fixed duration between executions (e.g., every 5 minutes). |
| CronExpr | `string` |	Cron expression (e.g., `"0 0 * * *"` for midnight daily).|

Only one of `Time` or `CronExpr` should be set; setting both results in an `error`.

## `Hooks`

Lifecycle hooks that can run custom logic at different points during a job's life.

| Field     | Type   | 	Description                                                            |
|-----------|--------|-------------------------------------------------------------------------|
| OnStart   | `Hook` | 	Triggered right before the job starts.                                 |
| OnStop    | `Hook` | 	Triggered when the job is stopped.                                     |
| OnError   | `Hook` | 	Triggered if the main job function returns an error.                   |
| OnSuccess | `Hook` | 	Triggered if the job completes successfully.                           |
| OnPause   | `Hook` | 	Triggered when the job is paused.                                      |
| OnResume  | `Hook` | 	Triggered when the job is resumed.                                     |
| Finally   | `Hook` | 	Always triggered after job finishes, regardless of success or failure. |

## `Hook`
| Field       | Type                                    | 	Description                                                                                                                                                                                                     |
|-------------|-----------------------------------------|------------------------------------------------------------------------------------------------------------------------------------------------------------------------------------------------------------------|
| Fn          | `func(ctrl FnControl, err error) error` | `Fn` is the function to be executed during the lifecycle stage. It receives the current `FnControl` and an optional `error` for handling error in `OnError` hook. It should return an `error` if the hook fails. |
| IgnoreError | `bool`                                  | `IgnoreError` determines whether hook execution errors should be ignored. If true, the job will proceed even if the hook fails. If false, the job will halt and treat the hook error as fatal.                   |

## `FnControl`

An interface providing control and metadata access inside job logic.

| Method                             | 	Description                                               |
|------------------------------------|------------------------------------------------------------|
| `SaveData(map[string]interface{})` | Save custom runtime data (merged into `JobState.Data`).    |
| `GetData() map[string]interface{}` | 	Retrieve a copy of the saved runtime data.                |
| `Context() context.Context`        | 	Execution context to monitor for cancellation or timeout. |
| `PauseChan() <-chan struct{}`      | 	Channel signaling the job to pause.                       |
| `ResumeChan() <-chan struct{}`     | 	Channel signaling the job to resume after pause.          |

## `PoolConfig`
Defines configuration settings for initializing a scheduler execution pool.

| Field         | 	Type            | 	Description                                                                                     |
|---------------|------------------|--------------------------------------------------------------------------------------------------|
| MaxWorkers    | 	`int`           | 	Maximum number of concurrent workers allowed. If `0`, defaults to `1000`.                       |
| CheckInterval | 	`time.Duration` | 	How frequently the pool checks jobs for execution eligibility. If `0`, defaults to `100ms`.     |
| IdleTimeout   | 	`time.Duration` | 	Maximum time a job can remain idle before being marked as inactive. If `0`, defaults to `100h`. |

This configuration is passed to scheduler.CreatePool(...) and determines how the pool handles parallel execution and job polling frequency.

## `Pool`
Represents a job execution engine. Manages job scheduling, concurrency, and lifecycle control.

| Method                                             | 	Description                                                                                          |
|----------------------------------------------------|-------------------------------------------------------------------------------------------------------|
| `AddJob(job Job) error`	                           | Adds a job to the pool. Fails if the `ID` already exists or status is not `Waiting`.                  |
| `RemoveJob(id string) error`	                      | Removes a job from the pool by `ID`. Does not stop the job explicitly.                                |
| `PauseJob(id string, timeout time.Duration) error` | Sends a pause signal to a running job. Timeout defines how long the job has to acknowledge the pause. |
| `ResumeJob(id string) error`	                      | Resumes a job from Paused or Stopped state. Recreates internal context from pool context.             |
| `StopJob(id string) error`	                        | Cancels job execution and updates status to Stopped.                                                  |
| `Run() error`	                                     | Starts the pool scheduler loop. Checks job states every CheckInterval and enforces MaxWorkers.        |
| `Kill()`	                                          | Immediately stops all jobs, cancels context, and marks the pool as shut down permanently.             |
| `GetMetrics() map[string]interface{}`	             | Returns collected metrics from the provided Monitoring implementation.                                |

## `Orbit`
Main orchestrator for pool and job lifecycle.

| Method                                             | 	Description                                                              |
|----------------------------------------------------|---------------------------------------------------------------------------|
<<<<<<< HEAD
| `CreatePool(ctx context.Context, cfg PoolConfig, mon Monitoring) *Pool` | 	Initializes a pool with the given configuration and monitoring strategy. |
=======
| `New(ctx context.Context)`	                        | Creates a new `Orbit` instance. Used to initialize jobs and pools.        |
| `CreatePool(cfg PoolConfig, mon Monitoring) *Pool` | 	Initializes a pool with the given configuration and monitoring strategy. |
| `AddJob(pool *Pool, cfg Job) error`          | 	Creates and registers a new job inside the given pool.                   |
>>>>>>> 1635bba2

___
## ⚖️ License

[MIT License](LICENSE)

---
🚀 **Ready to schedule smarter?** [Get Orbit now!](https://github.com/osmike/orbit)


---<|MERGE_RESOLUTION|>--- conflicted
+++ resolved
@@ -49,7 +49,6 @@
 )
 
 func main() {
-<<<<<<< HEAD
   ctx := context.Background()
 
   pool, _ := orbit.CreatePool(ctx, orbit.PoolConfig{
@@ -76,35 +75,6 @@
     },
     Interval: orbit.IntervalConfig{Time: 5 * time.Second},
   }
-=======
-    ctx := context.Background()
-    orb := orbit.New(ctx)
-
-    pool := orb.CreatePool(ctx, orbit.PoolConfig{
-		// MaxWorkers sets the maximum number of concurrent workers allowed to execute jobs simultaneously.
-		// Higher values can improve throughput for CPU-bound or I/O-bound tasks, but might consume more system resources.
-		// Default value:
-		MaxWorkers: 1000,
-		// IdleTimeout specifies the duration after which a job that remains idle
-		// (not executed or scheduled for immediate execution) will be marked as inactive.
-		// This helps optimize resource usage and prevents accumulation of stale tasks.
-		// Default value:
-		IdleTimeout: 100 * time.Hour,
-		// CheckInterval defines how frequently the pool checks for jobs that are ready for execution or require status updates.
-		// Short intervals result in more responsive job execution at the expense of slightly increased CPU utilization.
-		CheckInterval: 100 * time.Millisecond,
-    }, nil)
-
-    jobCfg := orbit.Job{
-        ID:   "hello-world",
-        Name: "Print Hello World",
-        Fn: func(ctrl orbit.FnControl) error {
-            fmt.Println("Hello, World!")
-            return nil
-        },
-        Interval: orbit.Interval{Time: 5 * time.Second},
-    }
->>>>>>> 1635bba2
 
   pool.AddJob(jobCfg)
   // Run starts the main controlling goroutine for the pool.
@@ -257,11 +227,7 @@
 
 ```go
 
-<<<<<<< HEAD
 pool, _ := orbit.CreatePool(context.Background(), context.Background(), orbit.PoolConfig{
-=======
-pool := orb.CreatePool(context.Background(), orbit.PoolConfig{
->>>>>>> 1635bba2
     MaxWorkers:    1,                       // allow only 1 job at a time
     CheckInterval: 50 * time.Millisecond,  // quick job scanning
 }, nil)
@@ -432,11 +398,8 @@
 
 func main() {
 
-<<<<<<< HEAD
+
     pool, _ := orbit.CreatePool(context.Background(), orbit.PoolConfig{
-=======
-    pool := orb.CreatePool(context.Background(), orbit.PoolConfig{
->>>>>>> 1635bba2
         MaxWorkers:    3,
         CheckInterval: 10 * time.Millisecond,
     }, nil)
@@ -543,11 +506,8 @@
 
 func main() {
 
-<<<<<<< HEAD
+
     pool, _ := orbit.CreatePool(context.Background(), orbit.PoolConfig{
-=======
-    p := orb.CreatePool(orbit.PoolConfig{
->>>>>>> 1635bba2
         MaxWorkers:    1,
         CheckInterval: 50 * time.Millisecond,
     }, nil)
@@ -957,13 +917,7 @@
 
 | Method                                             | 	Description                                                              |
 |----------------------------------------------------|---------------------------------------------------------------------------|
-<<<<<<< HEAD
 | `CreatePool(ctx context.Context, cfg PoolConfig, mon Monitoring) *Pool` | 	Initializes a pool with the given configuration and monitoring strategy. |
-=======
-| `New(ctx context.Context)`	                        | Creates a new `Orbit` instance. Used to initialize jobs and pools.        |
-| `CreatePool(cfg PoolConfig, mon Monitoring) *Pool` | 	Initializes a pool with the given configuration and monitoring strategy. |
-| `AddJob(pool *Pool, cfg Job) error`          | 	Creates and registers a new job inside the given pool.                   |
->>>>>>> 1635bba2
 
 ___
 ## ⚖️ License
